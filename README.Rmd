--- conflicted
+++ resolved
@@ -16,11 +16,7 @@
 )
 ```
 
-<<<<<<< HEAD
-# `dartR` <a href="https://green-striped-gecko.github.io/dartR/"><img src='man/figures/dartR_logo.png' align="right" height="300" /></a>
-=======
 # `dartR.base` <a href="https://green-striped-gecko.github.io/dartR/"><img src="man/figures/dartR_logo.png" align="right" height="140"/></a>
->>>>>>> e1597984
 
 ## An accessible genetic analysis platform for conservation, ecology and agriculture - dartR.base
 
@@ -55,17 +51,12 @@
 -   dartR.popgenomics (popgenomics analysis)
 
 
-<<<<<<< HEAD
 `dartR` and its packages are a collaboration between the University of Canberra, CSIRO, Diversity Arrays Technology, Arthur Rylah Institute for Environmental Research and Monash University. `dartR` is supported with funding from the ACT Priority Investment Program, CSIRO and the University of Canberra.
 
 <p align="center">
 <img src='man/figures/institutions.png' width="800"/>
 </p>
-=======
-<p align="center">
-<img src='man/figures/institutions.png' width="800"/>
-</p> 
->>>>>>> e1597984
+
 
 ## Installation
 
