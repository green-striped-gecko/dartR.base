--- conflicted
+++ resolved
@@ -43,22 +43,14 @@
 #'   class(x)[1].
 
 utils.check.datatype <- function(x,
-<<<<<<< HEAD
-                                 accept = c("genlight", "SNP", "SilicoDArT"),
-=======
                                  accept = c("genlight", "SNP", "SilicoDArT","dartR"),
->>>>>>> 7ebb8d0d
                                  verbose = NULL) {
     #### SET VERBOSITY
     verbose <- gl.check.verbosity(verbose)
     
     #### CHECK THE TYPE OF OBJECT ####
     
-<<<<<<< HEAD
-    if (is(x, "genlight")) {
-=======
     if (is(x, "genlight") |is(x, "dartR")) {
->>>>>>> 7ebb8d0d
         if (is.null(ploidy(x))) {
             stop(
                 error(
@@ -79,7 +71,6 @@
                 cat(report(" with SNP data\n"))
             }
             datatype <- "SNP"
-<<<<<<< HEAD
         } else if (is.null(ploidy(x))==F) {
           if (verbose >= 2) {
             cat(report(" with SNP data\n"))
@@ -91,14 +82,7 @@
               "Fatal Error -- SNP or SilicoDArT coding misspecified, run gl <- gl.compliance.check(gl)"
             )
           )
-=======
-        } else {
-            stop(
-                error(
-                    "Fatal Error -- SNP or SilicoDArT coding misspecified, run gl <- gl.compliance.check(gl)"
-                )
-            )
->>>>>>> 7ebb8d0d
+
         }
         # Check for individuals or loci scoring all missing values (NA)
         if (verbose > 1) {
@@ -187,8 +171,4 @@
     }
     
     invisible(datatype)
-<<<<<<< HEAD
 }
-=======
-}
->>>>>>> 7ebb8d0d
