--- conflicted
+++ resolved
@@ -31,15 +31,13 @@
 #' critical limits alpha1 and alpha2, the observed heterozygosity, and the zero
 #' value (if in range).
 
-<<<<<<< HEAD
-=======
-#' Plots and table are saved to the temporal directory (tempdir) and can be
-#' accessed with the function  and listed with the
-#' function . Note that they can be accessed only
-#' in the current R session because tempdir is cleared each time that the R
-#' session is closed.
+#'   If a plot.file is given, the ggplot arising from this function is saved as an "RDS" 
+#' binary file using saveRDS(); can be reloaded with readRDS(). A file name must be 
+#' specified for the plot to be saved.
 
->>>>>>> 841d3542
+#'  If a plot directory (plot.dir) is specified, the ggplot binary is saved to that
+#'  directory; otherwise to the tempdir(). 
+
 #'  Examples of other themes that can be used can be consulted in \itemize{
 #'  \item \url{https://ggplot2.tidyverse.org/reference/ggtheme.html} and \item
 #'  \url{https://yutannihilation.github.io/allYourFigureAreBelongToUs/ggthemes/}
@@ -61,8 +59,9 @@
                                    plot.out = TRUE,
                                    max_plots = 6,
                                    plot_theme = theme_dartR(),
-                                   plot_colors = gl.colors(2),
-                                   save2tmp = FALSE,
+                                   plot_colors = gl.select.colors(ncolors=2, verbose=0),
+                                   plot.file=NULL,
+                                   plot.dir=NULL,
                                    verbose = NULL) {
     # TRAP COMMAND
     
@@ -71,6 +70,9 @@
     # SET VERBOSITY
     
     verbose <- gl.check.verbosity(verbose)
+    
+    # SET WORKING DIRECTORY
+    plot.dir <- gl.check.wd(plot.dir,verbose=0)
     
     # CHECKS DATATYPE
     
@@ -379,40 +381,31 @@
             
             suppressWarnings(print(p_final))
             # SAVE INTERMEDIATES TO TEMPDIR
-            if (save2tmp) {
-                # creating temp file names
-                temp_plot <-
-                    tempfile(pattern = paste0("Plot_", seq_1[i], "_to_", seq_2[i]))
-                # saving to tempdir
-                suppressWarnings(saveRDS(list(match_call, p_final), file = temp_plot))
+            temp_plot <- paste0(plot.file,"_", seq_1[i], "_to_", seq_2[i])
+            if(!is.null(plot.file)){
+              tmp <- utils.plot.save(df,
+                                     dir=plot.dir,
+                                     file=temp_plot,
+                                     verbose=verbose)
+            }    
+        }
+            
                 if (verbose >= 2) {
                     cat(report("  Saving the ggplot to session tempfile\n"))
                 }
-            }
-        }
-    }
+        }
+        
+    
     
     print(df)
     
-    # SAVE INTERMEDIATES TO TEMPDIR
-    if (save2tmp) {
-        # creating temp file names
-        temp_table <- tempfile(pattern = "Table_")
-        match_call <-
-            paste0(names(match.call()),
-                   "_",
-                   as.character(match.call()),
-                   collapse = "_")
-        # saving to tempdir
-        saveRDS(list(match_call, df), file = temp_table)
-        if (verbose >= 2) {
-            cat(report("  Saving tabulation to session tempfile\n"))
-            cat(
-                report(
-                    "  NOTE: Retrieve output files from tempdir using gl.list.reports() and gl.print.reports()\n"
-                )
-            )
-        }
+    # Optionally save the plot ---------------------
+    
+    if(!is.null(plot.file)){
+      tmp <- utils.plot.save(df,
+                             dir=plot.dir,
+                             file=paste0("table_",plot.file),
+                             verbose=verbose)
     }
     
     # FLAG SCRIPT END
