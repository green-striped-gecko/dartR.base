--- conflicted
+++ resolved
@@ -33,11 +33,8 @@
 gl.read.vcf <- function(vcffile,
                         ind.metafile = NULL,
                         mode="genotype",
-<<<<<<< HEAD
-                        verbose = 2) {
-=======
                         verbose = NULL) {
->>>>>>> a7b7281b
+
   # SET VERBOSITY
   verbose <- gl.check.verbosity(verbose)
   
