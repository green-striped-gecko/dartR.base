% Generated by roxygen2: do not edit by hand
% Please edit documentation in R/gl.test.heterozygosity.r
\name{gl.test.heterozygosity}
\alias{gl.test.heterozygosity}
\title{Tests the difference in heterozygosity between populations taken
 pairwise}
\usage{
gl.test.heterozygosity(
  x,
  nreps = 100,
  alpha1 = 0.05,
  alpha2 = 0.01,
  plot.out = TRUE,
  max_plots = 6,
  plot_theme = theme_dartR(),
  plot_colors = gl.colors(2),
  save2tmp = FALSE,
  verbose = NULL
)
}
\arguments{
\item{x}{A genlight object containing the SNP genotypes [required].}

\item{nreps}{Number of replications of the re-randomization [default 1,000].}

\item{alpha1}{First significance level for comparison with diff=0 on plot
[default 0.05].}

\item{alpha2}{Second significance level for comparison with diff=0 on plot
[default 0.01].}

\item{plot.out}{If TRUE, plots a sampling distribution of the differences for
each comparison [default TRUE].}

\item{max_plots}{Maximum number of plots to print per page [default 6].}

\item{plot_theme}{Theme for the plot. See Details for options
[default theme_dartR()].}

\item{plot_colors}{List of two color names for the borders and fill of the
plots [default gl.colors(2)].}

\item{save2tmp}{If TRUE, saves any ggplots and listings to the session
temporary directory (tempdir) [default FALSE].}

\item{verbose}{Verbosity: 0, silent or fatal errors; 1, begin and end; 2,
progress log; 3, progress and results summary; 5, full report
[default NULL, unless specified using gl.set.verbosity].}
}
\value{
A dataframe containing population labels, heterozygosities and sample
 sizes
}
\description{
Calculates the expected heterozygosities for each population in a genlight
object, and uses re-randomization to test the statistical significance of
differences in heterozygosity between populations taken pairwise.
}
\details{
\strong{ Function's output }
If plot.out = TRUE, plots are created showing the sampling distribution for
the difference between each pair of heterozygosities, marked with the
critical limits alpha1 and alpha2, the observed heterozygosity, and the zero
value (if in range).
<<<<<<< HEAD
=======
Plots and table are saved to the temporal directory (tempdir) and can be
accessed with the function  and listed with the
function . Note that they can be accessed only
in the current R session because tempdir is cleared each time that the R
session is closed.
>>>>>>> 841d3542
 Examples of other themes that can be used can be consulted in \itemize{
 \item \url{https://ggplot2.tidyverse.org/reference/ggtheme.html} and \item
 \url{https://yutannihilation.github.io/allYourFigureAreBelongToUs/ggthemes/}
 }
}
\examples{
out <- gl.test.heterozygosity(platypus.gl, nreps=1, verbose=3, plot.out=TRUE)
}
\author{
Custodian: Luis Mijangos (Post to
 \url{https://groups.google.com/d/forum/dartr})
}
\concept{Genetic variation within populations}<|MERGE_RESOLUTION|>--- conflicted
+++ resolved
@@ -13,8 +13,9 @@
   plot.out = TRUE,
   max_plots = 6,
   plot_theme = theme_dartR(),
-  plot_colors = gl.colors(2),
-  save2tmp = FALSE,
+  plot_colors = gl.select.colors(ncolors = 2, verbose = 0),
+  plot.file = NULL,
+  plot.dir = NULL,
   verbose = NULL
 )
 }
@@ -40,12 +41,12 @@
 \item{plot_colors}{List of two color names for the borders and fill of the
 plots [default gl.colors(2)].}
 
-\item{save2tmp}{If TRUE, saves any ggplots and listings to the session
-temporary directory (tempdir) [default FALSE].}
-
 \item{verbose}{Verbosity: 0, silent or fatal errors; 1, begin and end; 2,
 progress log; 3, progress and results summary; 5, full report
 [default NULL, unless specified using gl.set.verbosity].}
+
+\item{save2tmp}{If TRUE, saves any ggplots and listings to the session
+temporary directory (tempdir) [default FALSE].}
 }
 \value{
 A dataframe containing population labels, heterozygosities and sample
@@ -62,14 +63,11 @@
 the difference between each pair of heterozygosities, marked with the
 critical limits alpha1 and alpha2, the observed heterozygosity, and the zero
 value (if in range).
-<<<<<<< HEAD
-=======
-Plots and table are saved to the temporal directory (tempdir) and can be
-accessed with the function  and listed with the
-function . Note that they can be accessed only
-in the current R session because tempdir is cleared each time that the R
-session is closed.
->>>>>>> 841d3542
+  If a plot.file is given, the ggplot arising from this function is saved as an "RDS" 
+binary file using saveRDS(); can be reloaded with readRDS(). A file name must be 
+specified for the plot to be saved.
+ If a plot directory (plot.dir) is specified, the ggplot binary is saved to that
+ directory; otherwise to the tempdir(). 
  Examples of other themes that can be used can be consulted in \itemize{
  \item \url{https://ggplot2.tidyverse.org/reference/ggtheme.html} and \item
  \url{https://yutannihilation.github.io/allYourFigureAreBelongToUs/ggthemes/}
